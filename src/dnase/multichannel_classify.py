"""
Handles multidimensional huge data.

since it requires huge size memory:
 - we use the mean from different cell types instead of just using samples.
 - we use PCA to reduce the number of cell types

There are two approaches:
1. Discrete - discretization for words for each sequence, and then building words by combining them
2. Continuous -  Use the real values of the channel with multi dimensional gaussian and covariance matrix to evaluate


Assumptions:
    Just as an estimation for the size: 242 cells x 2492506 chromosome 1 size (bins of size 100)
    requires 4.5Gb


TODO:
- Make HMM methods work on multidimensional data
    - for discrete (should it just work?)
    - for continuous - multivariate gaussian mixture requires fixing mainly the maximization step and
       to use {hmm.multivariatenormal}
- Dump multi-cell data to sparse matrix for each chromosome
- many of the samples have zeros, we may use scipy.sparse to keep it in memory efficient.
   - scipy.sparse.lil_matrix to build a HUGE matrix of data from all cells.
   - scipy.sparse.csc to go over columns during HMM manipulations

"""
#TODO: implement it properly
import argparse
import os
import pickle
import datetime
import numpy as np
from config import OTHER_DATA, NCBI_DIR, BED_GRAPH_RESULTS_DIR, DATA_DIR, MEAN_DNASE_DIR, MODELS_DIR, RES_DIR
from data_provider import SeqLoader
from dnase.dnase_classifier import DNaseClassifier
from dnase.HMMClassifier import HMMClassifier
from hmm import bwiter
from hmm.HMMModel import DiscreteHMM, GaussianHMM
from hmm.multivariatenormal import MultivariateNormal

__author__ = 'eranroz'

<<<<<<< HEAD
_CELL_TYPES_DIR = os.path.join(DATA_DIR, 'represent', 'mean_dnase')

=======
>>>>>>> 5d6cbd5f

def cell_type_mean_specific(cell_type):
    """
    Creates mean for specific cell type
    @param cell_type: cell type
    @return:
    """
<<<<<<< HEAD
    global _CELL_TYPES_DIR
    out_file = os.path.join(_CELL_TYPES_DIR, '%s.mean.npz' % cell_type)
    print('Creating mean for %s' % cell_type)
=======
    out_file = os.path.join(MEAN_DNASE_DIR, '%s.mean.npz' % cell_type)
    print(cell_type)
>>>>>>> 5d6cbd5f
    #if os.path.exists(out_file):
    #    print('skipping cell type - already have mean')

    cell_data = []
    cell_type_dir = os.path.join(NCBI_DIR, cell_type)
    for sample in os.listdir(cell_type_dir):
        if not sample.endswith('.npz'):
            continue
        data = SeqLoader.load_dict(sample.replace('.20.npz', ''), 20, directory=cell_type_dir)
        cell_data += [data]
    if len(cell_data) == 0:
        return
    cell_represent = dict()
    for chrom in cell_data[0].keys():
        max_length = max([len(d[chrom]) for d in cell_data])
        combined = np.zeros((len(cell_data), max_length))
        for i, d in enumerate(cell_data):
            combined[i, 0:len(d[chrom])] = d[chrom]
        cell_represent[chrom] = combined.mean(0)
    SeqLoader.save_result_dict(out_file, cell_represent)
    print('Completed creating mean for %s' % cell_type)


def read_chromosome_sparse(resolution=100, chromosome='chr1'):
    """
    Reads specific chromosome from ALL cell types
    """
    from scipy.sparse import lil_matrix
    import scipy.io
    import zlib

    orig_resolution = 20
    cell_files = os.listdir(DATA_DIR)
    # we sort the files to have same cells in near rows and to have some knowledge about the order
    cell_files = sorted(cell_files)
    n_cells = len(cell_files)
    # for chromosome 1 it takes about 4.5 Gb
    n_max_length = SeqLoader.chrom_sizes()[chromosome] * (20 / resolution)

    chromosome_data = lil_matrix((n_cells, n_max_length))
    # TODO: works with pkl should use npz instead
    for i, f in enumerate(cell_files):
        print(f)
        file_name = os.path.join(DATA_DIR, f)

        with open(file_name, 'rb') as file:
            decompress = zlib.decompress(file.read())
            sequence_dict = pickle.loads(decompress)
            new_seq = SeqLoader.down_sample(sequence_dict[chromosome], int(resolution / orig_resolution))
            print(new_seq.shape)
            chromosome_data[i, 0:new_seq.shape[0]] = new_seq

    print('saving')
    scipy.io.mmwrite(os.path.join(OTHER_DATA, 'dnase/multicell/%s.%i.mtx' % (chromosome, resolution)), chromosome_data)
    print('end saving')


def cell_type_mean():
    """
    Create mean dnase for each cell type
    """
    global _CELL_TYPES_DIR
    from multiprocessing.pool import Pool

    pool_process = Pool()
    pool_process.map(cell_type_mean_specific, os.listdir(NCBI_DIR))


def load_multichannel(resolution=100, chromosomes=None):
    """
    Loads multichannel data. return a sparse representation
    @type chromosomes: list
    @param chromosomes: chromosomes to load
    @param resolution: resolution of the required data
    @return: dict where keys are chromosomes and values are matrix: cell_types X genome position
    """
    import scipy.sparse

    all_cells = []
    cell_types_paths = [os.path.join(MEAN_DNASE_DIR, cell_type) for cell_type in os.listdir(MEAN_DNASE_DIR)]
    for cell_type_path in cell_types_paths:
        print('Loading %s' % cell_type_path)
        cell_data = SeqLoader.load_result_dict(cell_type_path)
        cell_data_new = dict()  # chromosome to down-sampled sparse matrix

        for k in (cell_data.keys() if chromosomes is None else chromosomes):
            cell_data_new[k] = scipy.sparse.coo_matrix(
                SeqLoader.down_sample(cell_data[k], resolution / 20))  #csr_matrix
        all_cells.append(cell_data_new)

    # organize be chromosomes
    if chromosomes is None:
        chromosomes = all_cells[0].keys()
    chrom_dic = dict()
    for chrom in chromosomes:
        max_length = max([cell[chrom].shape[1] for cell in all_cells])
        rows_matrices = []
        for cell in all_cells:
            if max_length > cell[chrom].shape[1]:
                tmp = np.zeros(max_length)
                tmp[0:cell[chrom].shape[1]] = cell[chrom].todense()
                rows_matrices.append(scipy.sparse.coo_matrix(tmp))
                #rows_matrices.append(
                #    np.hstack([cell[chrom], scipy.sparse.coo_matrix(np.zeros(max_length - cell[chrom].shape[1]))]))
            else:
                rows_matrices.append(cell[chrom])

        chrom_mat = scipy.sparse.vstack(rows_matrices)
        """
        chrom_mat = np.zeros((len(all_cells), max_length))
        for cell_i, cell in enumerate(all_cells):
            chrom_mat[cell_i, 0:len(cell[chrom])] = cell[chrom]
        """
        chrom_dic[chrom] = chrom_mat
    return chrom_dic


def pca_chrom_matrix(data, dim=None):
    new_data = dict()
    for k, chrom_matrix in data.items():
        co_var = np.cov(chrom_matrix - np.mean(chrom_matrix, 1)[:, None])
        eig_vals, eig_vecs = np.linalg.eig(co_var)
        eig_order = eig_vals.argsort()[::-1]  # just to be sure we have eigvalues ordered
        eig_vals = eig_vals[eig_order] / np.sum(eig_vals)
        eig_vecs = eig_vecs[eig_order]
        if dim is None:
            explains = [np.sum(eig_vals[0:d + 1]) for d in np.arange(0, len(eig_vals))]
            dim = [d for d, ex in enumerate(explains) if ex > 0.8][0]

        pca_matrix = np.dot(eig_vecs[0:dim, :], cell_type_mean())
        new_data[k] = pca_matrix
    return pca_matrix


def multichannel_discrete_transform(data, percentiles=[60, 75, 90]):
    """
    Transforms a matrix from continuous values to discrete values
    @param data: continuous values matrix
    @return: discrete values matrix
    """
    new_data = dict()
    for chrom, chrom_data in data.items():
        data = np.log(data + 1)
        prec_values = np.percentile(data, q=percentiles)
        max_val = np.max(data) + 1
        min_val = np.min(data) - 1
        new_chrom_data = np.zeros_like(chrom_data)
        for i, vals in enumerate(zip([min_val] + prec_values, prec_values + [max_val])):
            new_chrom_data[(data >= vals[0]) & (data < vals[1])] = i
        new_data[chrom] = new_chrom_data

    return new_data


def encode_discrete_words(data):
    """
    Transforms a discrete matrix to one dimensional words
    @param data: discrete matrix
    @return: words array
    """
    new_data = np.zeros(data.shape[1])
    alphbet = np.power(2, np.arange(data.shape[0] * np.max(data)))
    alphbet_assign = enumerate(alphbet)
    # transform to powers of 2
    for i in np.arange(0, np.max(data) + 1):
        for j in np.arange(0, new_data.shape[0]):
            selector = (data[j, :] == i)
            data[j, selector] = next(alphbet_assign)

    for cell in data:
        # bitwise or
        new_data |= cell

    return new_data


def multichannel_hmm_discrete(resolution, model_name=None, output_p=False, out_file=None):
    """
    Use multichannel HMM to classify Dnase

    the following function implements the discrete approach
    """
    from scipy.stats import norm as gaussian

    default_name = 'discreteMultichannel'
    model_name = os.path.join(BED_GRAPH_RESULTS_DIR,
                              '%s.Discrete%i.model' % (model_name or default_name, resolution))

    min_alpha = 0
    # load channels - cell types. use cell_type_mean() to create those files
    multichannel_data = load_multichannel(resolution)
    # uca PCA to reduce number of dimensions:
    # many cell types are expected to behave similarly
    # so it will be more efficient to reduce dimensions here
    cells_dimensions = 5

    multichannel_data = pca_chrom_matrix(multichannel_data)  #, cells_dimensions_

    # discrete transform
    multichannel_data = multichannel_discrete_transform(multichannel_data)
    n_words = np.power(2, np.arange(multichannel_data.shape[0] * np.max(multichannel_data)))
    # encode to words
    multichannel_data = encode_discrete_words(multichannel_data)

    # init hmm model
    n_states = 5
    state_transition = np.zeros(n_states + 1)
    # begin state
    state_transition[0, 1:] = np.random.rand(n_states)
    # real states - random with some constraints. state 1 is most closed, and n is most opened
    real_states = np.random.rand((n_states, n_states))
    # set strong diagonal
    diagonal_selector = np.eye(n_states, dtype='bool')
    real_states[diagonal_selector] = np.sum(real_states, 1) * 9
    real_states /= np.sum(real_states, 1)[:, None]
    state_transition[1:, 1:] = real_states
    # normalize

    # emission
    emission = np.zeros((n_states + 1, n_words))
    real_emission = np.random.random((n_states, n_words))
    for i in np.arange(0, n_states):
        mean = i * (n_words / n_states)
        variance = (n_words / n_states)
        real_emission[i, :] = gaussian(mean, variance).pdf(np.arange(n_words))
    real_emission /= np.sum(real_emission, 1)[:, None]
    emission[1:, 1:] = real_emission

    # init hmm
    print('Creating model')

    model = DiscreteHMM(state_transition, emission, min_alpha=min_alpha)
    strategy = HMMClassifier(model)
    strategy.output_p = False
    classifier = DNaseClassifier(strategy)
    print('Training model')

    if os.path.exists(model_name):
        print('Skipped training - a model already exist')
        with open(model_name, 'rb') as model_file:
            strategy.model = pickle.load(model_file)
    else:
        start_training = datetime.datetime.now()
        classifier.fit([multichannel_data])
        print('Training took', datetime.datetime.now() - start_training)
        with open(model_name, 'wb') as model_file:
            pickle.dump(strategy.model, model_file)

    print('Classifying')
    class_mode = 'posterior' if output_p else 'viterbi'
    for classified_seq in classifier.classify([multichannel_data]):
        file_name = os.path.join(BED_GRAPH_RESULTS_DIR,
                                 '%s.Discrete%i.%s.bg' % (out_file or default_name, resolution, class_mode))
        npz_file_name = os.path.join(BED_GRAPH_RESULTS_DIR,
                                     '%s.Discrete%i.%s.npz' % (out_file or default_name, resolution, class_mode))
        print('Writing result file (bg format)')
        SeqLoader.build_bedgraph(classified_seq, resolution=resolution, output_file=file_name)
        print('Writing result file (pkl format)')
        SeqLoader.save_result_dict(npz_file_name, classified_seq)
        print('Writing raw file')
        SeqLoader.publish_dic(multichannel_data, resolution, '%s.%i.rawDiscrete' % (default_name, resolution))


def soft_k_means_step(data, clusters):
    W = np.array([np.sum(np.power(data - c, 2), axis=1) for c in clusters])
    W = np.minimum(W, 500)  # 500 is enough (to eliminate underflow)
    W = np.exp(-W)
    W = W / np.sum(W, 0)  # normalize for each point
    W = W / np.sum(W, 1)[:, None]  # normalize for all cluster
    new_clusters = np.dot(W, data)
    diff = np.sum((new_clusters - clusters) ** 2, axis=1)
    print(diff)
    return new_clusters


def continuous_state_selection(data, num_states=None, visualize=False):
    """
    Heuristic creation of emission for states  in continuous multidimensional model.
    Instead of random selection of the emission matrix we find clusters of co-occurring values,
    and use those clusters as means for states and the close values as estimation for covariance matrix

    @param data: dense data for specific chromosome
    @return: initial emission for gaussian mixture model HMM (array of (mean, covariance)
    """
    #from scipy.spatial.distance import pdist, squareform
    data = data.T
    if visualize:
        from matplotlib.pylab import plt
        # TODO: we can use PCA but for now just select 2 randoms dimensions
        dims = [2, 1]  #np.random.permutation(np.arange(data.shape[1]))[:2]
        plt.hexbin(data[:, dims[0]], data[:, dims[1]], alpha=0.7, edgecolors='w', cmap=plt.cm.OrRd,
                   extent=[np.floor(np.min(data[:, dims[0]]) - 1.0), np.ceil(np.max(data[:, dims[0]])),
                           np.floor(np.min(data[:, dims[1]]) - 1.0), np.ceil(np.max(data[:, dims[1]]))], bins='log')  #

    sub_indics = np.random.permutation(np.arange(data.shape[0] - data.shape[0] % 4))
    """
    # select sample for spectral clustering. spectral clustering
    #  is used to assign number of states
    sub_data = data[sub_indics[:2000], :]
    scale = 0.5
    affinity_matrix = np.exp(-pdist(sub_data, 'sqeuclidean')/(2*scale**2))
    affinity_matrix = squareform(affinity_matrix)
    np.fill_diagonal(affinity_matrix, 0)
    D = np.diag(1.0/np.sum(affinity_matrix, 1))
    L = np.dot(np.dot(D, affinity_matrix), D)
    eigvalues = np.linalg.eigvals(L)
    # sort by eigenvalues
    eigvalues = eigvalues[eigvalues.argsort()[::-1]]
    # select number of components according to eigvalues
    n_clusters = np.diff((eigvalues[eigvalues > 0])/np.sum(eigvalues[eigvalues > 0]))  # 6

    n_clusters = np.where(n_clusters > -1e-3)[0]
    n_clusters = np.ceil((n_clusters[0]*0.8 + n_clusters[1]*0.2))
    """
    n_clusters = num_states or data.shape[1] * 2  # number of clustering will be subject to pruning
    clusters = np.random.random((n_clusters, data.shape[1])) * np.max(data)

    if visualize:
        import time

        plt.title('Chromatin accessibility')
        plt.xlabel('Heart [log (x+1))]')
        plt.ylabel('Gastric [log (x+1)]')
        plt.savefig(os.path.join(RES_DIR, "multivariateHeartVsGastric.png"))
        h1 = plt.scatter(clusters[: dims[0]], clusters[: dims[0]], c='b', marker='*')
        plt.ion()
        plt.show()

    # once we have assumption for clusters work with real sub batches of the data
    sub_indics = sub_indics.reshape(4, -1)

    different_clusters = False
    while not different_clusters:
        for step in range(5):
            sub_data = data[sub_indics[step % 4], :]
            clusters = soft_k_means_step(sub_data, clusters)
        if visualize:
            h1.set_offsets(clusters[:, dims])
            plt.draw()
            #time.sleep(0.2)
        if num_states:
            different_clusters = True
        else:
            dist_matrix = np.array([np.sum(np.power(clusters - c, 2), axis=1) for c in clusters])
            np.fill_diagonal(dist_matrix, 1000)
            closest_cluster = np.min(dist_matrix)

            if closest_cluster < 0.1:
                # pruning the closest point and add random to close points
                subject_to_next_prune = list(set(np.where(dist_matrix < 0.1)[0]))
                clusters[subject_to_next_prune, :] += 0.5 * clusters[subject_to_next_prune, :] * np.random.random(
                    (len(subject_to_next_prune), data.shape[1]))
                clusters = clusters[np.arange(n_clusters) != np.where(dist_matrix == closest_cluster)[0][0], :]
                n_clusters -= 1
            else:
                different_clusters = True

    # now assign points to clusters
    clusters = clusters[np.argsort(np.sum(clusters ** 2, 1))]  # to give some meaning
    W = np.array([np.sum(np.power(data - c, 2), axis=1) for c in clusters])
    W = np.minimum(W, 500)  # 500 is enough (to eliminate underflow)
    W = np.exp(-W)
    W = W / np.sum(W, 0)  # normalize for each point
    W = W / np.sum(W, 1)[:, None]  # normalize for all cluster
    means = np.dot(W, data)
    covs = []
    min_std = np.finfo(float).eps
    for mu, p in zip(means, W):
        seq_min_mean = data - mu
        new_cov = np.dot((seq_min_mean.T * p), seq_min_mean)
        new_cov = np.sqrt(np.maximum(new_cov, min_std))
        covs.append(new_cov)
    means_covs = list(zip(means, covs))
    """
    n_clusters = len(set(clusters_assignments))
    means_covs = [data[clusters_assignments == i, :] for i in set(clusters_assignments)]
    means_covs = [(np.mean(sub_pop, 0), np.cov(sub_pop.T)) for sub_pop in means_covs]
    # sort them base on the distance from 0 (to keep it nice)
    means_covs.sort(key=lambda x: np.sum(x[0]**2))
    """
    if visualize:
        w_size = 1000.0

        x, y = np.meshgrid(*[np.arange(np.floor(np.min(data[:, d]) - 1.0), np.ceil(np.max(data[:, d])),
                                       (np.ceil(np.max(data[:, d])) - np.floor(np.min(data[:, d])) + 1.0) / w_size) for
                             d in dims])
        pos = np.array([x.ravel(), y.ravel()])
        for mean, cov in means_covs:
            rv = MultivariateNormal(mean[dims], cov[:, dims][dims, :])

            z = rv.pdf(pos)
            z[z < 0.1] = np.nan
            plt.contourf(x, y, z.reshape((w_size, w_size)), alpha=0.8, vmin=0, vmax=1)

        plt.draw()
        plt.ioff()
        plt.savefig(os.path.join(RES_DIR, "multivariateHeartVsGastricStates.png"))
        plt.show()
    return means_covs


def multichannel_hmm_continuous(resolution=1000, model_name=None, output_p=False, out_file=None):
    """
    Use multichannel HMM to classify DNase

    continuous approach (multivariate gaussian mixture model)
    @param resolution: rsolution to learn
    """
    if model_name is None:
        model_name = 'multichannel%i' % resolution
    all_chromotomes = ['chr8']
    train_chrom = 'chr8'
    sparse_data = load_multichannel(resolution, all_chromotomes)
    # log(x+1) transform
    genome_classification = dict()
    chromosomes = list(sparse_data.keys())
    chromosomes.remove(train_chrom)
    chromosomes.insert(0, train_chrom)
    np.seterr(all='raise')
    for chrom in chromosomes:
        sparse_data[chrom].data = np.log(sparse_data[chrom].data + 1)
        chrom_data = sparse_data[chrom].todense()
        # create emission matrix by intial guess based on simple clustering
        chrom_data = np.array(chrom_data)  # nd array is cool. matrix not cool
        if train_chrom == chrom:
            emission = continuous_state_selection(chrom_data)
            n_states = len(emission) + 1  # number of states plus begin state
            state_transition = np.random.random((n_states, n_states))
            # fill diagonal with higher values
            np.fill_diagonal(state_transition, np.sum(state_transition, 1))
            state_transition[:, 0] = 0  # set transition to begin state to zero
            # normalize
            state_transition /= np.sum(state_transition, 1)[:, np.newaxis]
            # initial guess
            intial_gaussian_model = GaussianHMM(state_transition, emission)
            # train
            new_model, p = bwiter.bw_iter(chrom_data, intial_gaussian_model, 10)

        # decode data
        genome_classification[chrom] = new_model.viterbi(chrom_data)

    # save
    if not os.path.exists(os.path.join(MODELS_DIR, model_name)):
        os.makedirs(os.path.join(MODELS_DIR, model_name))
    SeqLoader.save_result_dict(os.path.join(MODELS_DIR, model_name, "segmentation"), genome_classification)


def raw_find_variable_regions():
    """
    Simple function to locate regions that behave differently in cell types
    based only on raw data
    """
    chrom = 'chr6'
    resolution = 10000
    chrom_data = load_multichannel(resolution, [chrom])[chrom]
    chrom_data.data = np.log(chrom_data.data + 1)
    chrom_data = np.array(chrom_data.todense())
    variance = np.var(chrom_data, 0)
    max_var = np.argsort(variance)[::-1]
    for i in max_var[:10]:
        print('%s: %i-%i' % (chrom, i * resolution - 10000, i * resolution + 10000))
    print(max_var[:10] * resolution)
    print('-----')


if __name__ == '__main__':
    commands = {
        'cell_type_mean': cell_type_mean,
<<<<<<< HEAD
        'cell_type_mean_specific': cell_type_mean_specific,
        'multichannel_hmm': multichannel_hmm_discrete
=======
        'multichannel_discrete': multichannel_hmm_discrete,
        'multichannel_continuous': multichannel_hmm_continuous
>>>>>>> 5d6cbd5f
    }
    parser = argparse.ArgumentParser()
    parser.add_argument('command', help="command to execute: %s" % (', '.join(list(commands.keys()))))
    parser.add_argument('--cell_type', help="target cell type")
    parser.add_argument('--posterior', help="use this option to output posterior probabilities instead of states",
                        action="store_true", default=False)
    parser.add_argument('--model', help="model file to be used")
    parser.add_argument('--resolution', help="resolution to use for classification", type=int, default=1000)

    parser.add_argument('--output', help="Output file prefix", default=None)

    args = parser.parse_args()
<<<<<<< HEAD
    if args.command == 'multichannel_hmm':
        multichannel_hmm_discrete(args.resolution, model_name=args.model, output_p=args.posterior, out_file=args.output)
    elif args.command == 'cell_type_mean_specific':
        print(args.cell_type)
        cell_type_mean_specific(args.cell_type)
=======
    if args.command.startswith('multichannel_'):
        commands[args.command](args.resolution, model_name=args.model, output_p=args.posterior, out_file=args.output)
>>>>>>> 5d6cbd5f
    else:
        commands[args.command]()<|MERGE_RESOLUTION|>--- conflicted
+++ resolved
@@ -7,7 +7,7 @@
 
 There are two approaches:
 1. Discrete - discretization for words for each sequence, and then building words by combining them
-2. Continuous -  Use the real values of the channel with multi dimensional gaussian and covariance matrix to evaluate
+2. Continuous -  Use the real values of the channel with multi dimensional gaussian and covariance to evaluate
 
 
 Assumptions:
@@ -18,7 +18,7 @@
 TODO:
 - Make HMM methods work on multidimensional data
     - for discrete (should it just work?)
-    - for continuous - multivariate gaussian mixture requires fixing mainly the maximization step and
+    - for continous - multivariate gaussian mixture requires fixing mainly the maximization step and
        to use {hmm.multivariatenormal}
 - Dump multi-cell data to sparse matrix for each chromosome
 - many of the samples have zeros, we may use scipy.sparse to keep it in memory efficient.
@@ -32,21 +32,15 @@
 import pickle
 import datetime
 import numpy as np
-from config import OTHER_DATA, NCBI_DIR, BED_GRAPH_RESULTS_DIR, DATA_DIR, MEAN_DNASE_DIR, MODELS_DIR, RES_DIR
+from config import OTHER_DATA, NCBI_DIR, BED_GRAPH_RESULTS_DIR, DATA_DIR
 from data_provider import SeqLoader
 from dnase.dnase_classifier import DNaseClassifier
 from dnase.HMMClassifier import HMMClassifier
-from hmm import bwiter
-from hmm.HMMModel import DiscreteHMM, GaussianHMM
-from hmm.multivariatenormal import MultivariateNormal
+from hmm.HMMModel import DiscreteHMM
 
 __author__ = 'eranroz'
 
-<<<<<<< HEAD
-_CELL_TYPES_DIR = os.path.join(DATA_DIR, 'represent', 'mean_dnase')
-
-=======
->>>>>>> 5d6cbd5f
+
 
 def cell_type_mean_specific(cell_type):
     """
@@ -54,21 +48,15 @@
     @param cell_type: cell type
     @return:
     """
-<<<<<<< HEAD
-    global _CELL_TYPES_DIR
-    out_file = os.path.join(_CELL_TYPES_DIR, '%s.mean.npz' % cell_type)
-    print('Creating mean for %s' % cell_type)
-=======
     out_file = os.path.join(MEAN_DNASE_DIR, '%s.mean.npz' % cell_type)
     print(cell_type)
->>>>>>> 5d6cbd5f
     #if os.path.exists(out_file):
     #    print('skipping cell type - already have mean')
 
     cell_data = []
     cell_type_dir = os.path.join(NCBI_DIR, cell_type)
     for sample in os.listdir(cell_type_dir):
-        if not sample.endswith('.npz'):
+        if '.wig' in sample:
             continue
         data = SeqLoader.load_dict(sample.replace('.20.npz', ''), 20, directory=cell_type_dir)
         cell_data += [data]
@@ -82,7 +70,6 @@
             combined[i, 0:len(d[chrom])] = d[chrom]
         cell_represent[chrom] = combined.mean(0)
     SeqLoader.save_result_dict(out_file, cell_represent)
-    print('Completed creating mean for %s' % cell_type)
 
 
 def read_chromosome_sparse(resolution=100, chromosome='chr1'):
@@ -99,7 +86,7 @@
     cell_files = sorted(cell_files)
     n_cells = len(cell_files)
     # for chromosome 1 it takes about 4.5 Gb
-    n_max_length = SeqLoader.chrom_sizes()[chromosome] * (20 / resolution)
+    n_max_length = SeqLoader.chrom_sizes()[chromosome]*(20/resolution)
 
     chromosome_data = lil_matrix((n_cells, n_max_length))
     # TODO: works with pkl should use npz instead
@@ -110,7 +97,7 @@
         with open(file_name, 'rb') as file:
             decompress = zlib.decompress(file.read())
             sequence_dict = pickle.loads(decompress)
-            new_seq = SeqLoader.down_sample(sequence_dict[chromosome], int(resolution / orig_resolution))
+            new_seq = SeqLoader.down_sample(sequence_dict[chromosome], int(resolution/orig_resolution))
             print(new_seq.shape)
             chromosome_data[i, 0:new_seq.shape[0]] = new_seq
 
@@ -118,63 +105,45 @@
     scipy.io.mmwrite(os.path.join(OTHER_DATA, 'dnase/multicell/%s.%i.mtx' % (chromosome, resolution)), chromosome_data)
     print('end saving')
 
-
 def cell_type_mean():
     """
     Create mean dnase for each cell type
     """
     global _CELL_TYPES_DIR
     from multiprocessing.pool import Pool
-
     pool_process = Pool()
     pool_process.map(cell_type_mean_specific, os.listdir(NCBI_DIR))
 
 
-def load_multichannel(resolution=100, chromosomes=None):
-    """
-    Loads multichannel data. return a sparse representation
-    @type chromosomes: list
-    @param chromosomes: chromosomes to load
+
+def load_multichannel(resolution=100):
+    """
+    Loads multichannel data.
     @param resolution: resolution of the required data
     @return: dict where keys are chromosomes and values are matrix: cell_types X genome position
     """
-    import scipy.sparse
-
+    global _CELL_TYPES_DIR
     all_cells = []
-    cell_types_paths = [os.path.join(MEAN_DNASE_DIR, cell_type) for cell_type in os.listdir(MEAN_DNASE_DIR)]
-    for cell_type_path in cell_types_paths:
+    #mean_dnase = [os.path.join(_CELL_TYPES_DIR, cell_type) for cell_type in os.listdir(_CELL_TYPES_DIR) if cell_type.endswith('.npz')]
+    workaround_dnase = [next(os.path.join(NCBI_DIR, cell_type, f) for f in os.listdir(os.path.join(NCBI_DIR, cell_type)) if f.endswith('.npz')) for cell_type in os.listdir(NCBI_DIR)]
+    for cell_type_path in workaround_dnase:
         print('Loading %s' % cell_type_path)
         cell_data = SeqLoader.load_result_dict(cell_type_path)
-        cell_data_new = dict()  # chromosome to down-sampled sparse matrix
-
-        for k in (cell_data.keys() if chromosomes is None else chromosomes):
-            cell_data_new[k] = scipy.sparse.coo_matrix(
-                SeqLoader.down_sample(cell_data[k], resolution / 20))  #csr_matrix
+        cell_data_new = dict()
+        for k, v in cell_data.items():
+            cell_data_new[k] = SeqLoader.down_sample(v, resolution / 20)
         all_cells.append(cell_data_new)
-
+        if len(all_cells) == 4:
+            break  # for debuging purpose - aavarat hoter
     # organize be chromosomes
-    if chromosomes is None:
-        chromosomes = all_cells[0].keys()
+    chromosomes = all_cells[0].keys()
+    n_samples = len(all_cells)
     chrom_dic = dict()
     for chrom in chromosomes:
-        max_length = max([cell[chrom].shape[1] for cell in all_cells])
-        rows_matrices = []
-        for cell in all_cells:
-            if max_length > cell[chrom].shape[1]:
-                tmp = np.zeros(max_length)
-                tmp[0:cell[chrom].shape[1]] = cell[chrom].todense()
-                rows_matrices.append(scipy.sparse.coo_matrix(tmp))
-                #rows_matrices.append(
-                #    np.hstack([cell[chrom], scipy.sparse.coo_matrix(np.zeros(max_length - cell[chrom].shape[1]))]))
-            else:
-                rows_matrices.append(cell[chrom])
-
-        chrom_mat = scipy.sparse.vstack(rows_matrices)
-        """
-        chrom_mat = np.zeros((len(all_cells), max_length))
+        max_length = max([len(cell[chrom]) for cell in all_cells])
+        chrom_mat = np.zeros((n_samples, max_length))
         for cell_i, cell in enumerate(all_cells):
             chrom_mat[cell_i, 0:len(cell[chrom])] = cell[chrom]
-        """
         chrom_dic[chrom] = chrom_mat
     return chrom_dic
 
@@ -185,7 +154,7 @@
         co_var = np.cov(chrom_matrix - np.mean(chrom_matrix, 1)[:, None])
         eig_vals, eig_vecs = np.linalg.eig(co_var)
         eig_order = eig_vals.argsort()[::-1]  # just to be sure we have eigvalues ordered
-        eig_vals = eig_vals[eig_order] / np.sum(eig_vals)
+        eig_vals = eig_vals[eig_order]/np.sum(eig_vals)
         eig_vecs = eig_vecs[eig_order]
         if dim is None:
             explains = [np.sum(eig_vals[0:d + 1]) for d in np.arange(0, len(eig_vals))]
@@ -258,7 +227,7 @@
     # so it will be more efficient to reduce dimensions here
     cells_dimensions = 5
 
-    multichannel_data = pca_chrom_matrix(multichannel_data)  #, cells_dimensions_
+    multichannel_data = pca_chrom_matrix(multichannel_data) #, cells_dimensions_
 
     # discrete transform
     multichannel_data = multichannel_discrete_transform(multichannel_data)
@@ -325,222 +294,13 @@
         SeqLoader.publish_dic(multichannel_data, resolution, '%s.%i.rawDiscrete' % (default_name, resolution))
 
 
-def soft_k_means_step(data, clusters):
-    W = np.array([np.sum(np.power(data - c, 2), axis=1) for c in clusters])
-    W = np.minimum(W, 500)  # 500 is enough (to eliminate underflow)
-    W = np.exp(-W)
-    W = W / np.sum(W, 0)  # normalize for each point
-    W = W / np.sum(W, 1)[:, None]  # normalize for all cluster
-    new_clusters = np.dot(W, data)
-    diff = np.sum((new_clusters - clusters) ** 2, axis=1)
-    print(diff)
-    return new_clusters
-
-
-def continuous_state_selection(data, num_states=None, visualize=False):
-    """
-    Heuristic creation of emission for states  in continuous multidimensional model.
-    Instead of random selection of the emission matrix we find clusters of co-occurring values,
-    and use those clusters as means for states and the close values as estimation for covariance matrix
-
-    @param data: dense data for specific chromosome
-    @return: initial emission for gaussian mixture model HMM (array of (mean, covariance)
-    """
-    #from scipy.spatial.distance import pdist, squareform
-    data = data.T
-    if visualize:
-        from matplotlib.pylab import plt
-        # TODO: we can use PCA but for now just select 2 randoms dimensions
-        dims = [2, 1]  #np.random.permutation(np.arange(data.shape[1]))[:2]
-        plt.hexbin(data[:, dims[0]], data[:, dims[1]], alpha=0.7, edgecolors='w', cmap=plt.cm.OrRd,
-                   extent=[np.floor(np.min(data[:, dims[0]]) - 1.0), np.ceil(np.max(data[:, dims[0]])),
-                           np.floor(np.min(data[:, dims[1]]) - 1.0), np.ceil(np.max(data[:, dims[1]]))], bins='log')  #
-
-    sub_indics = np.random.permutation(np.arange(data.shape[0] - data.shape[0] % 4))
-    """
-    # select sample for spectral clustering. spectral clustering
-    #  is used to assign number of states
-    sub_data = data[sub_indics[:2000], :]
-    scale = 0.5
-    affinity_matrix = np.exp(-pdist(sub_data, 'sqeuclidean')/(2*scale**2))
-    affinity_matrix = squareform(affinity_matrix)
-    np.fill_diagonal(affinity_matrix, 0)
-    D = np.diag(1.0/np.sum(affinity_matrix, 1))
-    L = np.dot(np.dot(D, affinity_matrix), D)
-    eigvalues = np.linalg.eigvals(L)
-    # sort by eigenvalues
-    eigvalues = eigvalues[eigvalues.argsort()[::-1]]
-    # select number of components according to eigvalues
-    n_clusters = np.diff((eigvalues[eigvalues > 0])/np.sum(eigvalues[eigvalues > 0]))  # 6
-
-    n_clusters = np.where(n_clusters > -1e-3)[0]
-    n_clusters = np.ceil((n_clusters[0]*0.8 + n_clusters[1]*0.2))
-    """
-    n_clusters = num_states or data.shape[1] * 2  # number of clustering will be subject to pruning
-    clusters = np.random.random((n_clusters, data.shape[1])) * np.max(data)
-
-    if visualize:
-        import time
-
-        plt.title('Chromatin accessibility')
-        plt.xlabel('Heart [log (x+1))]')
-        plt.ylabel('Gastric [log (x+1)]')
-        plt.savefig(os.path.join(RES_DIR, "multivariateHeartVsGastric.png"))
-        h1 = plt.scatter(clusters[: dims[0]], clusters[: dims[0]], c='b', marker='*')
-        plt.ion()
-        plt.show()
-
-    # once we have assumption for clusters work with real sub batches of the data
-    sub_indics = sub_indics.reshape(4, -1)
-
-    different_clusters = False
-    while not different_clusters:
-        for step in range(5):
-            sub_data = data[sub_indics[step % 4], :]
-            clusters = soft_k_means_step(sub_data, clusters)
-        if visualize:
-            h1.set_offsets(clusters[:, dims])
-            plt.draw()
-            #time.sleep(0.2)
-        if num_states:
-            different_clusters = True
-        else:
-            dist_matrix = np.array([np.sum(np.power(clusters - c, 2), axis=1) for c in clusters])
-            np.fill_diagonal(dist_matrix, 1000)
-            closest_cluster = np.min(dist_matrix)
-
-            if closest_cluster < 0.1:
-                # pruning the closest point and add random to close points
-                subject_to_next_prune = list(set(np.where(dist_matrix < 0.1)[0]))
-                clusters[subject_to_next_prune, :] += 0.5 * clusters[subject_to_next_prune, :] * np.random.random(
-                    (len(subject_to_next_prune), data.shape[1]))
-                clusters = clusters[np.arange(n_clusters) != np.where(dist_matrix == closest_cluster)[0][0], :]
-                n_clusters -= 1
-            else:
-                different_clusters = True
-
-    # now assign points to clusters
-    clusters = clusters[np.argsort(np.sum(clusters ** 2, 1))]  # to give some meaning
-    W = np.array([np.sum(np.power(data - c, 2), axis=1) for c in clusters])
-    W = np.minimum(W, 500)  # 500 is enough (to eliminate underflow)
-    W = np.exp(-W)
-    W = W / np.sum(W, 0)  # normalize for each point
-    W = W / np.sum(W, 1)[:, None]  # normalize for all cluster
-    means = np.dot(W, data)
-    covs = []
-    min_std = np.finfo(float).eps
-    for mu, p in zip(means, W):
-        seq_min_mean = data - mu
-        new_cov = np.dot((seq_min_mean.T * p), seq_min_mean)
-        new_cov = np.sqrt(np.maximum(new_cov, min_std))
-        covs.append(new_cov)
-    means_covs = list(zip(means, covs))
-    """
-    n_clusters = len(set(clusters_assignments))
-    means_covs = [data[clusters_assignments == i, :] for i in set(clusters_assignments)]
-    means_covs = [(np.mean(sub_pop, 0), np.cov(sub_pop.T)) for sub_pop in means_covs]
-    # sort them base on the distance from 0 (to keep it nice)
-    means_covs.sort(key=lambda x: np.sum(x[0]**2))
-    """
-    if visualize:
-        w_size = 1000.0
-
-        x, y = np.meshgrid(*[np.arange(np.floor(np.min(data[:, d]) - 1.0), np.ceil(np.max(data[:, d])),
-                                       (np.ceil(np.max(data[:, d])) - np.floor(np.min(data[:, d])) + 1.0) / w_size) for
-                             d in dims])
-        pos = np.array([x.ravel(), y.ravel()])
-        for mean, cov in means_covs:
-            rv = MultivariateNormal(mean[dims], cov[:, dims][dims, :])
-
-            z = rv.pdf(pos)
-            z[z < 0.1] = np.nan
-            plt.contourf(x, y, z.reshape((w_size, w_size)), alpha=0.8, vmin=0, vmax=1)
-
-        plt.draw()
-        plt.ioff()
-        plt.savefig(os.path.join(RES_DIR, "multivariateHeartVsGastricStates.png"))
-        plt.show()
-    return means_covs
-
-
-def multichannel_hmm_continuous(resolution=1000, model_name=None, output_p=False, out_file=None):
-    """
-    Use multichannel HMM to classify DNase
-
-    continuous approach (multivariate gaussian mixture model)
-    @param resolution: rsolution to learn
-    """
-    if model_name is None:
-        model_name = 'multichannel%i' % resolution
-    all_chromotomes = ['chr8']
-    train_chrom = 'chr8'
-    sparse_data = load_multichannel(resolution, all_chromotomes)
-    # log(x+1) transform
-    genome_classification = dict()
-    chromosomes = list(sparse_data.keys())
-    chromosomes.remove(train_chrom)
-    chromosomes.insert(0, train_chrom)
-    np.seterr(all='raise')
-    for chrom in chromosomes:
-        sparse_data[chrom].data = np.log(sparse_data[chrom].data + 1)
-        chrom_data = sparse_data[chrom].todense()
-        # create emission matrix by intial guess based on simple clustering
-        chrom_data = np.array(chrom_data)  # nd array is cool. matrix not cool
-        if train_chrom == chrom:
-            emission = continuous_state_selection(chrom_data)
-            n_states = len(emission) + 1  # number of states plus begin state
-            state_transition = np.random.random((n_states, n_states))
-            # fill diagonal with higher values
-            np.fill_diagonal(state_transition, np.sum(state_transition, 1))
-            state_transition[:, 0] = 0  # set transition to begin state to zero
-            # normalize
-            state_transition /= np.sum(state_transition, 1)[:, np.newaxis]
-            # initial guess
-            intial_gaussian_model = GaussianHMM(state_transition, emission)
-            # train
-            new_model, p = bwiter.bw_iter(chrom_data, intial_gaussian_model, 10)
-
-        # decode data
-        genome_classification[chrom] = new_model.viterbi(chrom_data)
-
-    # save
-    if not os.path.exists(os.path.join(MODELS_DIR, model_name)):
-        os.makedirs(os.path.join(MODELS_DIR, model_name))
-    SeqLoader.save_result_dict(os.path.join(MODELS_DIR, model_name, "segmentation"), genome_classification)
-
-
-def raw_find_variable_regions():
-    """
-    Simple function to locate regions that behave differently in cell types
-    based only on raw data
-    """
-    chrom = 'chr6'
-    resolution = 10000
-    chrom_data = load_multichannel(resolution, [chrom])[chrom]
-    chrom_data.data = np.log(chrom_data.data + 1)
-    chrom_data = np.array(chrom_data.todense())
-    variance = np.var(chrom_data, 0)
-    max_var = np.argsort(variance)[::-1]
-    for i in max_var[:10]:
-        print('%s: %i-%i' % (chrom, i * resolution - 10000, i * resolution + 10000))
-    print(max_var[:10] * resolution)
-    print('-----')
-
-
 if __name__ == '__main__':
     commands = {
         'cell_type_mean': cell_type_mean,
-<<<<<<< HEAD
-        'cell_type_mean_specific': cell_type_mean_specific,
         'multichannel_hmm': multichannel_hmm_discrete
-=======
-        'multichannel_discrete': multichannel_hmm_discrete,
-        'multichannel_continuous': multichannel_hmm_continuous
->>>>>>> 5d6cbd5f
     }
     parser = argparse.ArgumentParser()
     parser.add_argument('command', help="command to execute: %s" % (', '.join(list(commands.keys()))))
-    parser.add_argument('--cell_type', help="target cell type")
     parser.add_argument('--posterior', help="use this option to output posterior probabilities instead of states",
                         action="store_true", default=False)
     parser.add_argument('--model', help="model file to be used")
@@ -549,15 +309,7 @@
     parser.add_argument('--output', help="Output file prefix", default=None)
 
     args = parser.parse_args()
-<<<<<<< HEAD
-    if args.command == 'multichannel_hmm':
-        multichannel_hmm_discrete(args.resolution, model_name=args.model, output_p=args.posterior, out_file=args.output)
-    elif args.command == 'cell_type_mean_specific':
-        print(args.cell_type)
-        cell_type_mean_specific(args.cell_type)
-=======
     if args.command.startswith('multichannel_'):
         commands[args.command](args.resolution, model_name=args.model, output_p=args.posterior, out_file=args.output)
->>>>>>> 5d6cbd5f
     else:
         commands[args.command]()